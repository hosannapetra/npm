--- conflicted
+++ resolved
@@ -1,9 +1,5 @@
 {
-<<<<<<< HEAD
   "version": "2.0.0-alpha-5",
-=======
-  "version": "1.4.23",
->>>>>>> 5ae6ba7d
   "name": "npm",
   "description": "A package manager for node",
   "keywords": [
@@ -52,46 +48,27 @@
     "cmd-shim": "~1.1.2",
     "columnify": "~1.1.0",
     "editor": "~0.1.0",
-<<<<<<< HEAD
     "fs-vacuum": "~1.2.1",
-    "fstream": "~0.1.29",
-    "fstream-npm": "~0.1.7",
-    "github-url-from-git": "~1.2.0",
-=======
     "fstream": "~1.0.0",
     "fstream-npm": "~1.0.0",
     "github-url-from-git": "~1.3.0",
->>>>>>> 5ae6ba7d
     "github-url-from-username-repo": "~0.2.0",
     "glob": "~4.0.5",
     "graceful-fs": "~3.0.0",
     "inflight": "~1.0.1",
     "ini": "~1.2.0",
-<<<<<<< HEAD
-    "init-package-json": "~0.1.1",
-    "lockfile": "~0.4.0",
-    "lru-cache": "~2.5.0",
-    "minimatch": "~0.3.0",
-    "mkdirp": "~0.5.0",
-    "node-gyp": "~0.13.1",
-=======
     "init-package-json": "~1.0.0",
     "lockfile": "~0.4.0",
     "lru-cache": "~2.5.0",
     "minimatch": "~1.0.0",
     "mkdirp": "~0.5.0",
     "node-gyp": "~1.0.1",
->>>>>>> 5ae6ba7d
     "nopt": "~3.0.1",
     "normalize-package-data": "~0.4.2",
     "npm-cache-filename": "~1.0.1",
     "npm-install-checks": "~1.0.2",
-<<<<<<< HEAD
     "npm-package-arg": "~2.0.2",
     "npm-registry-client": "~3.0.2",
-=======
-    "npm-registry-client": "~2.0.4",
->>>>>>> 5ae6ba7d
     "npm-user-validate": "~0.1.0",
     "npmconf": "~2.0.4",
     "npmlog": "~0.1.1",
@@ -100,13 +77,8 @@
     "osenv": "~0.1.0",
     "path-is-inside": "~1.0.0",
     "read": "~1.0.4",
-<<<<<<< HEAD
     "read-installed": "~2.0.7",
-    "read-package-json": "~1.2.4",
-=======
-    "read-installed": "~2.0.5",
     "read-package-json": "~1.2.6",
->>>>>>> 5ae6ba7d
     "request": "~2.30.0",
     "retry": "~0.6.0",
     "rimraf": "~2.2.8",
